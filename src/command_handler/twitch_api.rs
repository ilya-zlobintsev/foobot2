--- conflicted
+++ resolved
@@ -145,97 +145,6 @@
         self.headers.get("Client-Id").unwrap().to_str().unwrap()
     }*/
 
-<<<<<<< HEAD
-    pub async fn get_users(
-        &self,
-        logins: Option<&Vec<&str>>,
-        ids: Option<&Vec<&str>>,
-    ) -> anyhow::Result<Vec<User>> {
-        let mut results = Vec::new();
-
-        let mut params: Vec<(&str, &str)> = Vec::new();
-
-        {
-            let users_cache = self.users_cache.read().unwrap();
-
-            if let Some(logins) = logins {
-                for login in logins {
-                    if let Some(user) = users_cache.iter().find(|user| user.login == *login) {
-                        tracing::info!("Using cache for user {}", user.login);
-                        results.push(user.clone());
-                    } else {
-                        params.push(("login", login));
-                    }
-                }
-            }
-            if let Some(ids) = ids {
-                for id in ids {
-                    if let Some(user) = users_cache.iter().find(|user| user.id == *id) {
-                        tracing::info!("Using cache for user {}", user.login);
-                        results.push(user.clone());
-                    } else {
-                        params.push(("id", id));
-                    }
-                }
-            }
-        }
-
-        if !params.is_empty() || (logins.is_none() && ids.is_none()) {
-            let response = self
-                .client
-                .get("https://api.twitch.tv/helix/users")
-                .headers(self.headers.clone())
-                .bearer_auth(self.get_token().await?)
-                .query(&params)
-                .send()
-                .await?;
-
-            tracing::info!("GET {}: {}", response.url(), response.status());
-
-            let status = response.status();
-
-            match status.is_success() {
-                true => {
-                    let api_results = response.json::<UsersResponse>().await?.data;
-
-                    if !api_results.is_empty() {
-                        let mut users_cache = self.users_cache.write().unwrap();
-
-                        users_cache.extend(api_results.clone());
-                    }
-
-                    results.extend(api_results);
-
-                    Ok(results)
-                }
-                false => Err(anyhow!("Response code {}", status)),
-            }
-        } else {
-            Ok(results)
-        }
-    }
-
-    async fn get_token(&self) -> anyhow::Result<String> {
-        Ok(self
-            .credentials
-            .get_credentials()
-            .await
-            .map_err(|e| anyhow!("Unable to get credentials: {:?}", e))?
-            .token
-            .ok_or_else(|| anyhow!("Token missing"))?)
-    }
-
-    pub async fn get_self_user(&self) -> anyhow::Result<User> {
-        Ok(self
-            .get_users(None, None)
-            .await?
-            .into_iter()
-            .next()
-            .unwrap())
-    }
-
-=======
->>>>>>> 393a0ed9
     pub async fn get_channel_mods(
         &self,
         channel_login: &str,
