use std::sync::Arc;

use async_trait::async_trait;
use dashmap::DashMap;
use std::time::{Duration, Instant};
use tokio::sync::Mutex;
use tokio::task::{self, JoinHandle};
use tokio::time::sleep;
use twitch_irc::login::{LoginCredentials, RefreshingLoginCredentials};
use twitch_irc::message::{Badge, PrivmsgMessage, ServerMessage, TwitchUserBasics, WhisperMessage};
use twitch_irc::{ClientConfig, SecureTCPTransport, TwitchIRCClient};

use crate::command_handler::CommandHandler;
use crate::database::Database;
use crate::platform::{ChannelIdentifier, ExecutionContext};

use super::{ChatPlatform, Permissions, UserIdentifier};

<<<<<<< HEAD
type Credentials = RefreshingLoginCredentials<Database>;
type TwitchClient = TwitchIRCClient<SecureTCPTransport, Credentials>;
=======
pub type Credentials = RefreshingLoginCredentials<Database>;
pub type TwitchClient = TwitchIRCClient<SecureTCPTransport, Credentials>;
>>>>>>> 393a0ed9

#[derive(Clone)]
pub struct Twitch {
    client: Arc<Mutex<Option<TwitchClient>>>,
    command_handler: CommandHandler,
    command_prefix: String,
    last_messages: Arc<DashMap<String, String>>,
    login: String,
}

<<<<<<< HEAD
impl Twitch {
    async fn handle_message<T: 'static + TwitchMessage + Send + Sync>(&self, msg: T) {
        if msg.get_sender().id == "82008718" && msg.get_content() == "pajaS 🚨 ALERT" {
            let client = self.client.lock().await;

            let client = client.as_ref().unwrap();

            client
                .privmsg("pajlada".to_owned(), "FeelsWeirdMan 👉 🚨".to_owned())
                .await
                .unwrap();
        }

        let mut message_text = String::new();

        if let Some(text) = msg.get_content().strip_prefix(&self.command_prefix) {
            message_text = text.to_owned();
        }

        if let Some(text) = msg.get_content().strip_prefix(&self.login) {
            message_text = text.to_owned();
        }

        if !message_text.is_empty() {
            let recieved_instant = Instant::now();

            tracing::debug!("Recieved a command at {:?}", recieved_instant);

            let client = self.client.clone();

            let Self {
                command_handler,
                last_messages,
                ..
            } = self.clone();

            task::spawn(async move {
                let context = TwitchExecutionContext { msg: &msg };

                let response = command_handler
                    .handle_command_message(&message_text, context)
                    .await;

                tracing::debug!(
                    "Command took {}ms to process",
                    recieved_instant.elapsed().as_millis()
                );

                if let Some(mut response) = response {
                    let channel = msg.get_channel().unwrap_or(&msg.get_sender().login);

                    if let Some(last_msg) = last_messages.get(channel) {
                        if *last_msg == response {
                            tracing::info!(
                                "Detected same matching message, adding an empty character"
                            );

                            let magic_char = char::from_u32(0x000E0000).unwrap();

                            if response.ends_with(magic_char) {
                                response.remove(response.len() - 1);
                            } else {
                                response.push(magic_char);
                            }
                        }
                    }

                    last_messages.insert(channel.to_string(), response.clone());

                    let client_guard = client.lock().await;

                    let client = client_guard.as_ref().unwrap();

                    tracing::info!("Replying with {}", response);

                    const MSG_LENGTH_LIMIT: usize = 420;

                    if response.len() > MSG_LENGTH_LIMIT {
                        let response_bytes = response.into_bytes();

                        let mut chunks = response_bytes
                            .chunks(MSG_LENGTH_LIMIT)
                            .map(std::str::from_utf8)
                            .collect::<Result<Vec<&str>, _>>()
                            .unwrap()
                            .into_iter();

                        if let Some(pm) = msg.get_privmsg() {
                            client
                                .reply_to_privmsg(chunks.next().unwrap().to_owned(), pm)
                                .await
                                .expect("Failed to reply");

                            for chunk in chunks {
                                client
                                    .say(pm.channel_login.clone(), chunk.to_owned())
                                    .await
                                    .expect("Failed to say");

                                sleep(Duration::from_secs(1)).await; // rate limiting
                            }
                        } else {
                            unimplemented!() // i don't bother with the whispers functionality because it doesn't properly work on twitch
                        }
                    } else if let Some(pm) = msg.get_privmsg() {
                        client
                            .reply_to_privmsg(response, pm)
                            .await
                            .expect("Failed to reply");
                    } else {
                        client
                            .privmsg(
                                channel.to_string(),
                                format!("/w {} {}", msg.get_sender().login, response),
                            )
                            .await
                            .expect("Failed to say");
                    }

                    sleep(Duration::from_secs(1)).await; // This is needed to adhere to the twitch rate limits
                }
            });
        }
    }
}

=======
>>>>>>> 393a0ed9
#[async_trait]
impl ChatPlatform for Twitch {
    async fn init(command_handler: CommandHandler) -> Result<Box<Self>, super::ChatPlatformError> {
        let command_prefix = Self::get_prefix();

        let twitch_api = command_handler
            .twitch_api
            .as_ref()
            .expect("Twitch API is not initialized");

        let login = twitch_api
            .helix_api
            .credentials
            .get_credentials()
            .await
            .map_err(|_| super::ChatPlatformError::MissingAuthentication)?
            .login;

        Ok(Box::new(Self {
            client: Arc::new(Mutex::new(None)),
            command_handler,
            command_prefix,
            last_messages: Arc::new(DashMap::new()),
            login,
        }))
    }

    async fn run(self) -> JoinHandle<()> {
        let twitch_api = self
            .command_handler
            .twitch_api
            .as_ref()
            .expect("Twitch API is not initialized");

        let config = ClientConfig::new_simple(twitch_api.helix_api.credentials.clone());

        let (mut incoming_messages, client) = TwitchIRCClient::new(config);

        tracing::info!("Connected to Twitch");

        *self.client.lock().await = Some(client.clone());

        *twitch_api.chat_client.lock().await = Some(client.clone());

        let channels = self.command_handler.db.get_channels().unwrap();

        let channel_ids: Vec<&str> = channels
            .iter()
            .filter_map(|channel| {
                if channel.platform == "twitch" {
                    Some(channel.channel.as_str())
                } else {
                    None
                }
            })
            .collect();

        match twitch_api
            .helix_api
            .get_users(None, Some(&channel_ids))
            .await
        {
            Ok(twitch_channels) => {
                for channel in twitch_channels {
                    tracing::info!("Joining channel {}", channel.login);
                    client.join(channel.login);
                }
            }
            Err(e) => {
                tracing::warn!("Failed to fetch channels {:?}", e);
            }
        }

        tokio::spawn(async move {
            while let Some(message) = incoming_messages.recv().await {
                match message {
                    ServerMessage::Privmsg(pm) => self.handle_message(pm).await,
                    ServerMessage::Whisper(whisper) => self.handle_message(whisper).await,
                    _ => (),
                }
            }
        })
    }

    /*async fn create_listener(&self) -> std::sync::mpsc::Sender<super::PlatformMessage> {
        let (sender, receiver): (Sender<PlatformMessage>, Receiver<PlatformMessage>) = channel();

        let client = self.client.read().unwrap().as_ref().unwrap().clone();

        task::spawn(async move {
            loop {
                let msg = receiver.recv().unwrap();

                client
                    .privmsg(msg.channel_id, msg.message)
                    .await
                    .expect("Twitch error");
            }
        });

        sender
    }*/
}

pub trait TwitchMessage {
    fn get_badges(&self) -> &Vec<Badge>;

    fn get_sender(&self) -> &TwitchUserBasics;

    fn get_channel(&self) -> Option<&str>;

    fn get_content(&self) -> &str;

    fn get_privmsg(&self) -> Option<&PrivmsgMessage>;
}

impl TwitchMessage for PrivmsgMessage {
    fn get_badges(&self) -> &Vec<Badge> {
        &self.badges
    }

    fn get_sender(&self) -> &TwitchUserBasics {
        &self.sender
    }

    fn get_channel(&self) -> Option<&str> {
        Some(&self.channel_id)
    }

    fn get_content(&self) -> &str {
        &self.message_text
    }

    fn get_privmsg(&self) -> Option<&PrivmsgMessage> {
        Some(self)
    }
}

impl TwitchMessage for WhisperMessage {
    fn get_badges(&self) -> &Vec<Badge> {
        &self.badges
    }

    fn get_sender(&self) -> &TwitchUserBasics {
        &self.sender
    }

    fn get_channel(&self) -> Option<&str> {
        None
    }

    fn get_content(&self) -> &str {
        &self.message_text
    }

    fn get_privmsg(&self) -> Option<&PrivmsgMessage> {
        None
    }
}

pub struct TwitchExecutionContext<'a, M: TwitchMessage + std::marker::Sync> {
    msg: &'a M,
}

#[async_trait]
impl<T: TwitchMessage + std::marker::Sync> ExecutionContext for TwitchExecutionContext<'_, T> {
    async fn get_permissions_internal(&self) -> Permissions {
        if self
            .msg
            .get_badges()
            .iter()
            .any(|badge| (badge.name == "moderator") | (badge.name == "broadcaster"))
        {
            Permissions::ChannelMod
        } else {
            Permissions::Default
        }
    }

    fn get_channel(&self) -> ChannelIdentifier {
        match self.msg.get_channel() {
            Some(channel) => ChannelIdentifier::TwitchChannelID(channel.to_owned()),
            None => ChannelIdentifier::Anonymous,
        }
    }

    fn get_user_identifier(&self) -> UserIdentifier {
        UserIdentifier::TwitchID(self.msg.get_sender().id.clone())
    }
}

impl Twitch {
    async fn handle_message<T: 'static + TwitchMessage + Send + Sync>(&self, msg: T) {
        if msg.get_sender().id == "82008718" && msg.get_content() == "pajaS 🚨 ALERT" {
            let client = self.client.lock().await;

            let client = client.as_ref().unwrap();

            client
                .privmsg("pajlada".to_owned(), "FeelsWeirdMan 👉 🚨".to_owned())
                .await
                .unwrap();
        }

        let mut message_text = String::new();

        if let Some(text) = msg.get_content().strip_prefix(&self.command_prefix) {
            message_text = text.to_owned();
        }

        if let Some(text) = msg.get_content().strip_prefix(&self.login) {
            message_text = text.to_owned();
        }

        if !message_text.is_empty() {
            let recieved_instant = Instant::now();

            tracing::debug!("Recieved a command at {:?}", recieved_instant);

            let client = self.client.clone();

            let Self {
                command_handler,
                last_messages,
                ..
            } = self.clone();

            task::spawn(async move {
                let context = TwitchExecutionContext { msg: &msg };

                let response = command_handler
                    .handle_command_message(&message_text, context)
                    .await;

                tracing::debug!(
                    "Command took {}ms to process",
                    recieved_instant.elapsed().as_millis()
                );

                if let Some(mut response) = response {
                    let channel = msg.get_channel().unwrap_or(&msg.get_sender().login);

                    if let Some(last_msg) = last_messages.get(channel) {
                        if *last_msg == response {
                            tracing::info!(
                                "Detected same matching message, adding an empty character"
                            );

                            let magic_char = char::from_u32(0x000E0000).unwrap();

                            if response.ends_with(magic_char) {
                                response.remove(response.len() - 1);
                            } else {
                                response.push(magic_char);
                            }
                        }
                    }

                    last_messages.insert(channel.to_string(), response.clone());

                    let client_guard = client.lock().await;

                    let client = client_guard.as_ref().unwrap();

                    tracing::info!("Replying with {}", response);

                    const MSG_LENGTH_LIMIT: usize = 420;

                    if response.len() > MSG_LENGTH_LIMIT {
                        let response_bytes = response.into_bytes();

                        let mut chunks = response_bytes
                            .chunks(MSG_LENGTH_LIMIT)
                            .map(std::str::from_utf8)
                            .collect::<Result<Vec<&str>, _>>()
                            .unwrap()
                            .into_iter();

                        if let Some(pm) = msg.get_privmsg() {
                            client
                                .reply_to_privmsg(chunks.next().unwrap().to_owned(), pm)
                                .await
                                .expect("Failed to reply");

                            for chunk in chunks {
                                client
                                    .say(pm.channel_login.clone(), chunk.to_owned())
                                    .await
                                    .expect("Failed to say");

                                sleep(Duration::from_secs(1)).await; // rate limiting
                            }
                        } else {
                            unimplemented!() // i don't bother with the whispers functionality because it doesn't properly work on twitch
                        }
                    } else if let Some(pm) = msg.get_privmsg() {
                        client
                            .reply_to_privmsg(response, pm)
                            .await
                            .expect("Failed to reply");
                    } else {
                        client
                            .privmsg(
                                channel.to_string(),
                                format!("/w {} {}", msg.get_sender().login, response),
                            )
                            .await
                            .expect("Failed to say");
                    }

                    sleep(Duration::from_secs(1)).await; // This is needed to adhere to the twitch rate limits
                }
            });
        }
    }
}<|MERGE_RESOLUTION|>--- conflicted
+++ resolved
@@ -16,13 +16,8 @@
 
 use super::{ChatPlatform, Permissions, UserIdentifier};
 
-<<<<<<< HEAD
-type Credentials = RefreshingLoginCredentials<Database>;
-type TwitchClient = TwitchIRCClient<SecureTCPTransport, Credentials>;
-=======
 pub type Credentials = RefreshingLoginCredentials<Database>;
 pub type TwitchClient = TwitchIRCClient<SecureTCPTransport, Credentials>;
->>>>>>> 393a0ed9
 
 #[derive(Clone)]
 pub struct Twitch {
@@ -33,7 +28,197 @@
     login: String,
 }
 
-<<<<<<< HEAD
+#[async_trait]
+impl ChatPlatform for Twitch {
+    async fn init(command_handler: CommandHandler) -> Result<Box<Self>, super::ChatPlatformError> {
+        let command_prefix = Self::get_prefix();
+
+        let twitch_api = command_handler
+            .twitch_api
+            .as_ref()
+            .expect("Twitch API is not initialized");
+
+        let login = twitch_api
+            .helix_api
+            .credentials
+            .get_credentials()
+            .await
+            .map_err(|_| super::ChatPlatformError::MissingAuthentication)?
+            .login;
+
+        Ok(Box::new(Self {
+            client: Arc::new(Mutex::new(None)),
+            command_handler,
+            command_prefix,
+            last_messages: Arc::new(DashMap::new()),
+            login,
+        }))
+    }
+
+    async fn run(self) -> JoinHandle<()> {
+        let twitch_api = self
+            .command_handler
+            .twitch_api
+            .as_ref()
+            .expect("Twitch API is not initialized");
+
+        let config = ClientConfig::new_simple(twitch_api.helix_api.credentials.clone());
+
+        let (mut incoming_messages, client) = TwitchIRCClient::new(config);
+
+        tracing::info!("Connected to Twitch");
+
+        *self.client.lock().await = Some(client.clone());
+
+        *twitch_api.chat_client.lock().await = Some(client.clone());
+
+        let channels = self.command_handler.db.get_channels().unwrap();
+
+        let channel_ids: Vec<&str> = channels
+            .iter()
+            .filter_map(|channel| {
+                if channel.platform == "twitch" {
+                    Some(channel.channel.as_str())
+                } else {
+                    None
+                }
+            })
+            .collect();
+
+        match twitch_api
+            .helix_api
+            .get_users(None, Some(&channel_ids))
+            .await
+        {
+            Ok(twitch_channels) => {
+                for channel in twitch_channels {
+                    tracing::info!("Joining channel {}", channel.login);
+                    client.join(channel.login);
+                }
+            }
+            Err(e) => {
+                tracing::warn!("Failed to fetch channels {:?}", e);
+            }
+        }
+
+        tokio::spawn(async move {
+            while let Some(message) = incoming_messages.recv().await {
+                match message {
+                    ServerMessage::Privmsg(pm) => self.handle_message(pm).await,
+                    ServerMessage::Whisper(whisper) => self.handle_message(whisper).await,
+                    _ => (),
+                }
+            }
+        })
+    }
+
+    /*async fn create_listener(&self) -> std::sync::mpsc::Sender<super::PlatformMessage> {
+        let (sender, receiver): (Sender<PlatformMessage>, Receiver<PlatformMessage>) = channel();
+
+        let client = self.client.read().unwrap().as_ref().unwrap().clone();
+
+        task::spawn(async move {
+            loop {
+                let msg = receiver.recv().unwrap();
+
+                client
+                    .privmsg(msg.channel_id, msg.message)
+                    .await
+                    .expect("Twitch error");
+            }
+        });
+
+        sender
+    }*/
+}
+
+pub trait TwitchMessage {
+    fn get_badges(&self) -> &Vec<Badge>;
+
+    fn get_sender(&self) -> &TwitchUserBasics;
+
+    fn get_channel(&self) -> Option<&str>;
+
+    fn get_content(&self) -> &str;
+
+    fn get_privmsg(&self) -> Option<&PrivmsgMessage>;
+}
+
+impl TwitchMessage for PrivmsgMessage {
+    fn get_badges(&self) -> &Vec<Badge> {
+        &self.badges
+    }
+
+    fn get_sender(&self) -> &TwitchUserBasics {
+        &self.sender
+    }
+
+    fn get_channel(&self) -> Option<&str> {
+        Some(&self.channel_id)
+    }
+
+    fn get_content(&self) -> &str {
+        &self.message_text
+    }
+
+    fn get_privmsg(&self) -> Option<&PrivmsgMessage> {
+        Some(self)
+    }
+}
+
+impl TwitchMessage for WhisperMessage {
+    fn get_badges(&self) -> &Vec<Badge> {
+        &self.badges
+    }
+
+    fn get_sender(&self) -> &TwitchUserBasics {
+        &self.sender
+    }
+
+    fn get_channel(&self) -> Option<&str> {
+        None
+    }
+
+    fn get_content(&self) -> &str {
+        &self.message_text
+    }
+
+    fn get_privmsg(&self) -> Option<&PrivmsgMessage> {
+        None
+    }
+}
+
+pub struct TwitchExecutionContext<'a, M: TwitchMessage + std::marker::Sync> {
+    msg: &'a M,
+}
+
+#[async_trait]
+impl<T: TwitchMessage + std::marker::Sync> ExecutionContext for TwitchExecutionContext<'_, T> {
+    async fn get_permissions_internal(&self) -> Permissions {
+        if self
+            .msg
+            .get_badges()
+            .iter()
+            .any(|badge| (badge.name == "moderator") | (badge.name == "broadcaster"))
+        {
+            Permissions::ChannelMod
+        } else {
+            Permissions::Default
+        }
+    }
+
+    fn get_channel(&self) -> ChannelIdentifier {
+        match self.msg.get_channel() {
+            Some(channel) => ChannelIdentifier::TwitchChannelID(channel.to_owned()),
+            None => ChannelIdentifier::Anonymous,
+        }
+    }
+
+    fn get_user_identifier(&self) -> UserIdentifier {
+        UserIdentifier::TwitchID(self.msg.get_sender().id.clone())
+    }
+}
+
 impl Twitch {
     async fn handle_message<T: 'static + TwitchMessage + Send + Sync>(&self, msg: T) {
         if msg.get_sender().id == "82008718" && msg.get_content() == "pajaS 🚨 ALERT" {
@@ -158,323 +343,4 @@
             });
         }
     }
-}
-
-=======
->>>>>>> 393a0ed9
-#[async_trait]
-impl ChatPlatform for Twitch {
-    async fn init(command_handler: CommandHandler) -> Result<Box<Self>, super::ChatPlatformError> {
-        let command_prefix = Self::get_prefix();
-
-        let twitch_api = command_handler
-            .twitch_api
-            .as_ref()
-            .expect("Twitch API is not initialized");
-
-        let login = twitch_api
-            .helix_api
-            .credentials
-            .get_credentials()
-            .await
-            .map_err(|_| super::ChatPlatformError::MissingAuthentication)?
-            .login;
-
-        Ok(Box::new(Self {
-            client: Arc::new(Mutex::new(None)),
-            command_handler,
-            command_prefix,
-            last_messages: Arc::new(DashMap::new()),
-            login,
-        }))
-    }
-
-    async fn run(self) -> JoinHandle<()> {
-        let twitch_api = self
-            .command_handler
-            .twitch_api
-            .as_ref()
-            .expect("Twitch API is not initialized");
-
-        let config = ClientConfig::new_simple(twitch_api.helix_api.credentials.clone());
-
-        let (mut incoming_messages, client) = TwitchIRCClient::new(config);
-
-        tracing::info!("Connected to Twitch");
-
-        *self.client.lock().await = Some(client.clone());
-
-        *twitch_api.chat_client.lock().await = Some(client.clone());
-
-        let channels = self.command_handler.db.get_channels().unwrap();
-
-        let channel_ids: Vec<&str> = channels
-            .iter()
-            .filter_map(|channel| {
-                if channel.platform == "twitch" {
-                    Some(channel.channel.as_str())
-                } else {
-                    None
-                }
-            })
-            .collect();
-
-        match twitch_api
-            .helix_api
-            .get_users(None, Some(&channel_ids))
-            .await
-        {
-            Ok(twitch_channels) => {
-                for channel in twitch_channels {
-                    tracing::info!("Joining channel {}", channel.login);
-                    client.join(channel.login);
-                }
-            }
-            Err(e) => {
-                tracing::warn!("Failed to fetch channels {:?}", e);
-            }
-        }
-
-        tokio::spawn(async move {
-            while let Some(message) = incoming_messages.recv().await {
-                match message {
-                    ServerMessage::Privmsg(pm) => self.handle_message(pm).await,
-                    ServerMessage::Whisper(whisper) => self.handle_message(whisper).await,
-                    _ => (),
-                }
-            }
-        })
-    }
-
-    /*async fn create_listener(&self) -> std::sync::mpsc::Sender<super::PlatformMessage> {
-        let (sender, receiver): (Sender<PlatformMessage>, Receiver<PlatformMessage>) = channel();
-
-        let client = self.client.read().unwrap().as_ref().unwrap().clone();
-
-        task::spawn(async move {
-            loop {
-                let msg = receiver.recv().unwrap();
-
-                client
-                    .privmsg(msg.channel_id, msg.message)
-                    .await
-                    .expect("Twitch error");
-            }
-        });
-
-        sender
-    }*/
-}
-
-pub trait TwitchMessage {
-    fn get_badges(&self) -> &Vec<Badge>;
-
-    fn get_sender(&self) -> &TwitchUserBasics;
-
-    fn get_channel(&self) -> Option<&str>;
-
-    fn get_content(&self) -> &str;
-
-    fn get_privmsg(&self) -> Option<&PrivmsgMessage>;
-}
-
-impl TwitchMessage for PrivmsgMessage {
-    fn get_badges(&self) -> &Vec<Badge> {
-        &self.badges
-    }
-
-    fn get_sender(&self) -> &TwitchUserBasics {
-        &self.sender
-    }
-
-    fn get_channel(&self) -> Option<&str> {
-        Some(&self.channel_id)
-    }
-
-    fn get_content(&self) -> &str {
-        &self.message_text
-    }
-
-    fn get_privmsg(&self) -> Option<&PrivmsgMessage> {
-        Some(self)
-    }
-}
-
-impl TwitchMessage for WhisperMessage {
-    fn get_badges(&self) -> &Vec<Badge> {
-        &self.badges
-    }
-
-    fn get_sender(&self) -> &TwitchUserBasics {
-        &self.sender
-    }
-
-    fn get_channel(&self) -> Option<&str> {
-        None
-    }
-
-    fn get_content(&self) -> &str {
-        &self.message_text
-    }
-
-    fn get_privmsg(&self) -> Option<&PrivmsgMessage> {
-        None
-    }
-}
-
-pub struct TwitchExecutionContext<'a, M: TwitchMessage + std::marker::Sync> {
-    msg: &'a M,
-}
-
-#[async_trait]
-impl<T: TwitchMessage + std::marker::Sync> ExecutionContext for TwitchExecutionContext<'_, T> {
-    async fn get_permissions_internal(&self) -> Permissions {
-        if self
-            .msg
-            .get_badges()
-            .iter()
-            .any(|badge| (badge.name == "moderator") | (badge.name == "broadcaster"))
-        {
-            Permissions::ChannelMod
-        } else {
-            Permissions::Default
-        }
-    }
-
-    fn get_channel(&self) -> ChannelIdentifier {
-        match self.msg.get_channel() {
-            Some(channel) => ChannelIdentifier::TwitchChannelID(channel.to_owned()),
-            None => ChannelIdentifier::Anonymous,
-        }
-    }
-
-    fn get_user_identifier(&self) -> UserIdentifier {
-        UserIdentifier::TwitchID(self.msg.get_sender().id.clone())
-    }
-}
-
-impl Twitch {
-    async fn handle_message<T: 'static + TwitchMessage + Send + Sync>(&self, msg: T) {
-        if msg.get_sender().id == "82008718" && msg.get_content() == "pajaS 🚨 ALERT" {
-            let client = self.client.lock().await;
-
-            let client = client.as_ref().unwrap();
-
-            client
-                .privmsg("pajlada".to_owned(), "FeelsWeirdMan 👉 🚨".to_owned())
-                .await
-                .unwrap();
-        }
-
-        let mut message_text = String::new();
-
-        if let Some(text) = msg.get_content().strip_prefix(&self.command_prefix) {
-            message_text = text.to_owned();
-        }
-
-        if let Some(text) = msg.get_content().strip_prefix(&self.login) {
-            message_text = text.to_owned();
-        }
-
-        if !message_text.is_empty() {
-            let recieved_instant = Instant::now();
-
-            tracing::debug!("Recieved a command at {:?}", recieved_instant);
-
-            let client = self.client.clone();
-
-            let Self {
-                command_handler,
-                last_messages,
-                ..
-            } = self.clone();
-
-            task::spawn(async move {
-                let context = TwitchExecutionContext { msg: &msg };
-
-                let response = command_handler
-                    .handle_command_message(&message_text, context)
-                    .await;
-
-                tracing::debug!(
-                    "Command took {}ms to process",
-                    recieved_instant.elapsed().as_millis()
-                );
-
-                if let Some(mut response) = response {
-                    let channel = msg.get_channel().unwrap_or(&msg.get_sender().login);
-
-                    if let Some(last_msg) = last_messages.get(channel) {
-                        if *last_msg == response {
-                            tracing::info!(
-                                "Detected same matching message, adding an empty character"
-                            );
-
-                            let magic_char = char::from_u32(0x000E0000).unwrap();
-
-                            if response.ends_with(magic_char) {
-                                response.remove(response.len() - 1);
-                            } else {
-                                response.push(magic_char);
-                            }
-                        }
-                    }
-
-                    last_messages.insert(channel.to_string(), response.clone());
-
-                    let client_guard = client.lock().await;
-
-                    let client = client_guard.as_ref().unwrap();
-
-                    tracing::info!("Replying with {}", response);
-
-                    const MSG_LENGTH_LIMIT: usize = 420;
-
-                    if response.len() > MSG_LENGTH_LIMIT {
-                        let response_bytes = response.into_bytes();
-
-                        let mut chunks = response_bytes
-                            .chunks(MSG_LENGTH_LIMIT)
-                            .map(std::str::from_utf8)
-                            .collect::<Result<Vec<&str>, _>>()
-                            .unwrap()
-                            .into_iter();
-
-                        if let Some(pm) = msg.get_privmsg() {
-                            client
-                                .reply_to_privmsg(chunks.next().unwrap().to_owned(), pm)
-                                .await
-                                .expect("Failed to reply");
-
-                            for chunk in chunks {
-                                client
-                                    .say(pm.channel_login.clone(), chunk.to_owned())
-                                    .await
-                                    .expect("Failed to say");
-
-                                sleep(Duration::from_secs(1)).await; // rate limiting
-                            }
-                        } else {
-                            unimplemented!() // i don't bother with the whispers functionality because it doesn't properly work on twitch
-                        }
-                    } else if let Some(pm) = msg.get_privmsg() {
-                        client
-                            .reply_to_privmsg(response, pm)
-                            .await
-                            .expect("Failed to reply");
-                    } else {
-                        client
-                            .privmsg(
-                                channel.to_string(),
-                                format!("/w {} {}", msg.get_sender().login, response),
-                            )
-                            .await
-                            .expect("Failed to say");
-                    }
-
-                    sleep(Duration::from_secs(1)).await; // This is needed to adhere to the twitch rate limits
-                }
-            });
-        }
-    }
 }