--- conflicted
+++ resolved
@@ -108,77 +108,4 @@
 pub struct CommandForm {
     pub trigger: String,
     pub action: String,
-<<<<<<< HEAD
-}
-
-pub async fn get_permissions(
-    channel_id: u64,
-    user_id: u64,
-    cmd: &CommandHandler,
-) -> Result<Permissions, ApiError> {
-    let user = cmd
-        .db
-        .get_user_by_id(user_id)?
-        .ok_or(ApiError::InvalidUser)?;
-
-    if let Ok(Some(admin_user)) = cmd.db.get_admin_user() {
-        if user.id == admin_user.id {
-            return Ok(Permissions::Admin);
-        }
-    }
-
-    match cmd.db.get_channel_by_id(channel_id)? {
-        Some(channel) => match ChannelIdentifier::new(&channel.platform, channel.channel)? {
-            ChannelIdentifier::TwitchChannelID(channel_id) => {
-                let twitch_id = user.twitch_id.ok_or_else(|| {
-                    ApiError::GenericError("Not registered on this platform".to_string())
-                })?;
-
-                let twitch_api = cmd
-                    .twitch_api
-                    .as_ref()
-                    .ok_or_else(|| ApiError::GenericError("Twitch not configured".to_string()))?;
-
-                let users_response = twitch_api.get_users(None, Some(&vec![&channel_id])).await?;
-
-                let channel_login = &users_response.first().expect("User not found").login;
-
-                match twitch_api.get_channel_mods(channel_login).await?.contains(
-                    &twitch_api
-                        .get_users(None, Some(&vec![&twitch_id]))
-                        .await?
-                        .first()
-                        .unwrap()
-                        .display_name,
-                ) {
-                    true => Ok(Permissions::ChannelMod),
-                    false => Ok(Permissions::Default),
-                }
-            }
-            ChannelIdentifier::DiscordGuildID(guild_id) => {
-                let user_id = user
-                    .discord_id
-                    .ok_or(ApiError::InvalidUser)?
-                    .parse()
-                    .unwrap();
-
-                let discord_api = cmd.discord_api.as_ref().unwrap();
-
-                match discord_api
-                    .get_permissions_in_guild(user_id, guild_id.parse().unwrap())
-                    .await
-                    .map_err(|_| ApiError::GenericError("discord error".to_string()))?
-                    .contains(twilight_model::guild::Permissions::ADMINISTRATOR)
-                {
-                    true => Ok(Permissions::ChannelMod),
-                    false => Ok(Permissions::Default),
-                }
-            }
-            ChannelIdentifier::IrcChannel(_) => Ok(Permissions::Default), // TODO
-            ChannelIdentifier::Anonymous => Ok(Permissions::Default),
-        },
-        None => Ok(Permissions::Default),
-    }
-=======
->>>>>>> 393a0ed9
 }